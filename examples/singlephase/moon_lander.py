--- conflicted
+++ resolved
@@ -65,33 +65,42 @@
 moon_lander = mp.mpopt(ocp, 5, 4)
 
 if __name__ == "__main__":
-<<<<<<< HEAD
-    # mpo = mp.mpopt(ocp, 5, 4)
+    # mp.mpopt._GRID_TYPE = "spectral"
+    # mpo = mp.mpopt(ocp, 1, 20)
     # sol = mpo.solve()
     # post = mpo.process_results(sol, plot=True)
     # mp.plt.title(
     #     f"non-adaptive solution segments = {mpo.n_segments} poly={mpo.poly_orders[0]}"
     # )
 
+    # print(sol["lam_g"][12:])
+
     resids = dict()
     fig = mp.plt.figure()
-    for seg in range(5, 15):
+    mp.mpopt._GRID_TYPE = "fixed"
+    tags = ["r-", "g.-", "ko-", "y*-", "c+-"] * 15
+    for deg in range(5, 20):
         mp.mpopt_h_adaptive._TOL_RESIDUAL = 1e-4
         mp.mpopt_h_adaptive._TOL_SEG_WIDTH_CHANGE = 0.01
-        mpo = mp.mpopt_h_adaptive(ocp, seg, 3)
+        mpo = mp.mpopt_h_adaptive(ocp, deg, 3)
         sol = mpo.solve(
             max_iter=20,
-            mpopt_options={"method": "control_slope", "sub_method": "equal_area"},
+            mpopt_options={"method": "residual", "sub_method": "merge_split"},
         )
-        # post = mpo.process_results(sol)
-        resids[seg] = mpo.iter_info
-        mp.plt.plot(list(mpo.iter_info.keys()), list(mpo.iter_info.values()), label=seg)
+        resids[deg] = mpo.iter_info
+        mp.plt.plot(
+            list(mpo.iter_info.keys()),
+            list(mpo.iter_info.values()),
+            tags[deg],
+            label=deg,
+        )
 
     mp.plt.legend()
-    # mp.plt.title(
-    #     f"Adaptive solution: merge_split : segments = {mpo.n_segments} poly={mpo.poly_orders[0]}"
-    # )
-    # mp.plt.savefig("docs/plots/ml_h_ad_merge_split.png")
+    post = mpo.process_results(sol)
+    mp.plt.title(
+        f"Adaptive solution: merge_split : segments = {mpo.n_segments} poly={mpo.poly_orders[0]}"
+    )
+    mp.plt.savefig("docs/plots/ml_h_ad_merge_split.png")
 
     # mpo = mp.mpopt_h_adaptive(ocp, 10, 4)
     # sol = mpo.solve(
@@ -113,64 +122,15 @@
     # )
     # # mp.plt.savefig("docs/plots/ml_h_ad_c_slope.png")
     #
-    # mpo = mp.mpopt_adaptive(ocp, 3, 2)
+    # mp.mpopt._GRID_TYPE = "fixed"
+    # mpo = mp.mpopt_adaptive(ocp, 3, 10)
     # mpo.lbh[0] = 1e-6
-    # mpo.mid_residuals = True
+    # mpo.mid_residuals = False
     # sol = mpo.solve()
     # post = mpo.process_results(sol, plot=True)
     # mp.plt.title(
     #     f"Adaptive solution: Direct opt. : segments = {mpo.n_segments} poly={mpo.poly_orders[0]}"
     # )
-    # # mp.plt.savefig("docs/plots/ml_ad.png")
-=======
-    scheme = "LGR"
-    mpo = mp.mpopt(ocp, 10, 5, scheme=scheme)
-    sol = mpo.solve()
-    post = mpo.process_results(sol, plot=True)
-    mp.plt.title(
-        f"non-adaptive solution segments = {mpo.n_segments} poly={mpo.poly_orders[0]}"
-    )
-    mp.plt.savefig("docs/plots/ml_mpopt.png")
-
-    mpo = mp.mpopt_h_adaptive(ocp, 10, 5, scheme=scheme)
-    sol = mpo.solve(
-        max_iter=10, mpopt_options={"method": "residual", "sub_method": "merge_split"}
-    )
-    post = mpo.process_results(sol)
-    mp.plt.title(
-        f"Adaptive solution: merge_split : segments = {mpo.n_segments} poly={mpo.poly_orders[0]}"
-    )
-    mp.plt.savefig("docs/plots/ml_h_ad_merge_split.png")
-
-    mpo = mp.mpopt_h_adaptive(ocp, 10, 5, scheme=scheme)
-    sol = mpo.solve(
-        max_iter=10, mpopt_options={"method": "residual", "sub_method": "equal_area"}
-    )
-    post = mpo.process_results(sol, plot=True)
-    mp.plt.title(
-        f"Adaptive solution: equal_residual : segments = {mpo.n_segments} poly={mpo.poly_orders[0]}"
-    )
-    mp.plt.savefig("docs/plots/ml_h_ad_eq_res.png")
-
-    mpo = mp.mpopt_h_adaptive(ocp, 10, 5, scheme=scheme)
-    sol = mpo.solve(
-        max_iter=10, mpopt_options={"method": "control_slope", "sub_method": ""}
-    )
-    post = mpo.process_results(sol, plot=True)
-    mp.plt.title(
-        f"Adaptive solution: Control slope : segments = {mpo.n_segments} poly={mpo.poly_orders[0]}"
-    )
-    mp.plt.savefig("docs/plots/ml_h_ad_c_slope.png")
-
-    mpo = mp.mpopt_adaptive(ocp, 10, 5, scheme=scheme)
-    mpo.lbh[0] = 1e-6
-    mpo.mid_residuals = True
-    sol = mpo.solve()
-    post = mpo.process_results(sol, plot=True)
-    mp.plt.title(
-        f"Adaptive solution: Direct opt. : segments = {mpo.n_segments} poly={mpo.poly_orders[0]}"
-    )
-    mp.plt.savefig("docs/plots/ml_ad.png")
->>>>>>> cd260bc4
+    # mp.plt.savefig("docs/plots/ml_ad.png")
 
     mp.plt.show()